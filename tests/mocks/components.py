--- conflicted
+++ resolved
@@ -365,17 +365,12 @@
         self.timeout: Optional[float] = None
         super().__init__(name)
 
-<<<<<<< HEAD
-    async def get_image(self, mime_type: str = CameraMimeType.PNG, **kwargs) -> Union[Image.Image, RawImage]:
+    async def get_image(
+        self, mime_type: str = CameraMimeType.PNG, timeout: Optional[float] = None, **kwargs
+    ) -> Union[Image.Image, RawImage]:
+        self.timeout = timeout
         mime_type, is_lazy = CameraMimeType.from_lazy(mime_type)
         if is_lazy or (not CameraMimeType.is_supported(mime_type)):
-=======
-    async def get_image(
-        self, mime_type: str = CameraMimeType.PNG, *, timeout: Optional[float] = None, **kwargs
-    ) -> Union[Image.Image, RawImage]:
-        self.timeout = timeout
-        if not CameraMimeType.is_supported(mime_type) or mime_type == CameraMimeType.RAW:
->>>>>>> 848dcaf7
             return RawImage(
                 data=self.image.convert("RGBA").tobytes("raw", "RGBA"),
                 mime_type=mime_type,
